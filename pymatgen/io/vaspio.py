--- conflicted
+++ resolved
@@ -924,16 +924,6 @@
         Attempt to return the atomic number based on the VRHFIN keyword
         """
         return Element(self.element).Z
-<<<<<<< HEAD
-    
-    @property
-    def valence(self):
-        """
-        the valence based on the ZVAL keyword
-        """
-        return int(float(self.keywords['ZVAL'].split()[0]))
-    
-=======
 
     @property
     def nelectrons(self):
@@ -955,7 +945,6 @@
             return self.keywords[a_caps] if a_caps not in floatkeywords else float(self.keywords[a_caps].split()[0])
         raise AttributeError(a)
 
->>>>>>> 479db7e4
 class Potcar(list, VaspInput):
     """
     Object for reading and writing POTCAR files for calculations. Consists of a
@@ -1290,53 +1279,20 @@
 
         kpoints = [np.array(self.actual_kpoints[i]) for i in range(len(self.actual_kpoints))]
         dict_eigen = self.to_dict['output']['eigenvalues']
-<<<<<<< HEAD
+
         eigenvals={}
         if dict_eigen['1'].has_key('up') and dict_eigen['1'].has_key('down') and self.incar['ISPIN'] == 2:
             eigenvals = {Spin.up:[],Spin.down:[]}
         else:
             eigenvals = {Spin.up:[]}
-        # eigenvalues has a structure of:
-        # {'12':{'up':[[-4.0, 1.0][-3.0, 1.0]]}
-=======
-
->>>>>>> 479db7e4
-        # we use string version of integer as a keys because of mongoDB
-
-        # Prune off a few eigenvalues to make each kpoint have
-        # the same number of eigenvalues.
-        neigenvalues = [len(v['up']) for k, v in dict_eigen.items()]
-        neigenvalues.append([len(v['up']) for k, v in dict_eigen.items()])
-        min_eigenvalues = min(neigenvalues)
-        #max_band = int(math.floor(len(dict_eigen['1']['up']) * 0.9))
-<<<<<<< HEAD
+
         for i in range(min_eigenvalues):
             eigenvals[Spin.up].append([dict_eigen[str(j + 1)]['up'][i][0] for j in range(len(kpoints))]);
         if eigenvals.has_key(Spin.down):
             for i in range(min_eigenvalues):
                 eigenvals[Spin.down].append([dict_eigen[str(j + 1)]['down'][i][0] for j in range(len(kpoints))]);
         return BandStructureSymmLine(kpoints, eigenvals, lattice_new, self.efermi, labels_dict)
-=======
-
-        up_eigenvals = []
-        down_eigenvals = []
-
-        for i in range(min_eigenvalues):
-            up_eigenvals.append({'energy': [dict_eigen[str(j + 1)]['up'][i][0] for j in range(len(kpoints))]})
-            up_eigenvals[i]['occup'] = [dict_eigen[str(j + 1)]['up'][i][1] for j in range(len(kpoints))]
-
-            if self.is_spin:
-                down_eigenvals.append({'energy': [dict_eigen[str(j + 1)]['down'][i][0] for j in range(len(kpoints))]})
-                down_eigenvals[i]['occup'] = [dict_eigen[str(j + 1)]['down'][i][1] for j in range(len(kpoints))]
-
-        up_bs = BandStructureSymmLine(kpoints, up_eigenvals, lattice_new, self.efermi, labels_dict)
-
-        if self.is_spin:
-            down_bs = BandStructureSymmLine(kpoints, down_eigenvals, lattice_new, self.efermi, labels_dict)
-        else:
-            down_bs = None
-        return (up_bs, down_bs)
->>>>>>> 479db7e4
+
 
     @property
     def eigenvalue_band_properties(self):
