--- conflicted
+++ resolved
@@ -1,12 +1,7 @@
-<<<<<<< HEAD
 import os
 from distutils.core import setup, Extension
 from numpy.distutils.misc_util import get_numpy_include_dirs
-=======
-from distribute_setup import use_setuptools
-use_setuptools()
-from setuptools import setup, find_packages
->>>>>>> 4d84eeb7
+
 
 long_description = """
 Pymatgen (python materials genomics) is the python library that powers the 
@@ -55,17 +50,16 @@
 sources = [os.path.join(spgsrcdir, srcfile) for srcfile in sources]
 
 extension = Extension('pymatgen._spglib',
-                      include_dirs = include_dirs + get_numpy_include_dirs(),
-                      sources = ['_spglib.c'] + sources,
-                      extra_compile_args = ['-fopenmp'],
-                      extra_link_args = ['-lgomp'],
+                      include_dirs=include_dirs + get_numpy_include_dirs(),
+                      sources=['_spglib.c'] + sources,
+                      extra_compile_args=['-fopenmp'],
+                      extra_link_args=['-lgomp'],
                       )
 
 setup (
-<<<<<<< HEAD
-  name = 'pymatgen',
-  version = '1.5.0',
-  packages = ['pymatgen', 'pymatgen.alchemy', 'pymatgen.analysis',
+  name='pymatgen',
+  version='1.9.0',
+  packages=['pymatgen', 'pymatgen.alchemy', 'pymatgen.analysis',
               'pymatgen.command_line', 'pymatgen.core', 'pymatgen.io',
               'pymatgen.phasediagram', 'pymatgen.symmetry',
               'pymatgen.transformations', 'pymatgen.util', 'pymatgen.vis',
@@ -74,12 +68,6 @@
               'pymatgen.io.tests', 'pymatgen.phasediagram.tests',
               'pymatgen.symmetry.tests', 'pymatgen.transformations.tests',
               'pymatgen.util.tests'],
-  install_requires = ['numpy', 'scipy', 'PyCIFRW'],
-  package_data = {'pymatgen.core': ['*.json'],
-=======
-  name='pymatgen',
-  version='1.9.0',
-  packages=find_packages(),
   install_requires=['numpy>=1.6', 'scipy>=0.10'],
   extras_require={
         'plotting':  ['matplotlib>=1.1'],
@@ -87,7 +75,6 @@
         'cif':['PyCifRW>=3.3']
   },
   package_data={'pymatgen.core': ['*.json'],
->>>>>>> 4d84eeb7
                   'pymatgen.io': ['*.cfg'],
                   'pymatgen.vis': ['ElementColorSchemes.cfg']},
   author='Shyue Ping Ong, Anubhav Jain, Michael Kocher, Geoffroy Hautier, Will Richards, Dan Gunter, Vincent L Chevrier, Rickard Armiento',
@@ -109,13 +96,6 @@
         "Topic :: Scientific/Engineering :: Chemistry",
         "Topic :: Software Development :: Libraries :: Python Modules",
   ],
-<<<<<<< HEAD
-  download_url = "https://github.com/CederGroupMIT/pymatgen_repo/tarball/master",
-  ext_modules = [extension],
-  test_suite = 'nose.collector',
-  test_requires = ['nose']
-)
-=======
-  download_url="https://github.com/materialsproject/pymatgen/tarball/master"
-)
->>>>>>> 4d84eeb7
+  download_url="https://github.com/materialsproject/pymatgen/tarball/master",
+  ext_modules=[extension]
+)